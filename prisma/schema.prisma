// This is your Prisma schema file,
// learn more about it in the docs: https://pris.ly/d/prisma-schema

generator client {
  provider = "prisma-client-js"
}

datasource db {
  provider = "postgresql"
  url      = env("DATABASE_URL")
}

model License {
  id             Int       @default(autoincrement()) @id
  Produttore     String
  Prodotto       String
  Tipo_Licenza   String
  Numero_Licenze Int
  Bundle         Int
  Borrowable     Boolean
<<<<<<< HEAD
  Rivenditore    String
  Contratto      String
  Scadenza       DateTime
=======
  Contratto      String?
  Rivenditore    String?
  Scadenza       DateTime?
>>>>>>> 922f2972
}<|MERGE_RESOLUTION|>--- conflicted
+++ resolved
@@ -18,13 +18,7 @@
   Numero_Licenze Int
   Bundle         Int
   Borrowable     Boolean
-<<<<<<< HEAD
-  Rivenditore    String
-  Contratto      String
-  Scadenza       DateTime
-=======
   Contratto      String?
   Rivenditore    String?
   Scadenza       DateTime?
->>>>>>> 922f2972
 }